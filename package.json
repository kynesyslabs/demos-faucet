{
  "name": "demos-faucet-frontend",
  "version": "1.0.0",
  "type": "module",
  "scripts": {
    "dev": "bun run --watch src/server.ts",
    "start": "bun run src/server.ts",
    "build": "bun build src/scripts/main.ts --outdir dist --target browser --minify --entry-naming main.js",
    "serve": "bun run src/server.ts"
  },
  "dependencies": {
<<<<<<< HEAD
    "@kynesyslabs/demosdk": "^2.2.70",
    "hono": "^4.0.0"
=======
    "@kynesyslabs/demosdk": "^2.2.71",
    "axios": "^1.6.0",
    "crypto": "^1.0.1",
    "dotenv": "^16.4.7",
    "dotenv-webpack": "^8.1.0"
>>>>>>> 459f6225
  },
  "devDependencies": {
    "bun-types": "latest",
    "typescript": "^5.0.0"
  }
}<|MERGE_RESOLUTION|>--- conflicted
+++ resolved
@@ -9,16 +9,12 @@
     "serve": "bun run src/server.ts"
   },
   "dependencies": {
-<<<<<<< HEAD
-    "@kynesyslabs/demosdk": "^2.2.70",
-    "hono": "^4.0.0"
-=======
+    "hono": "^4.0.0",
     "@kynesyslabs/demosdk": "^2.2.71",
     "axios": "^1.6.0",
     "crypto": "^1.0.1",
     "dotenv": "^16.4.7",
     "dotenv-webpack": "^8.1.0"
->>>>>>> 459f6225
   },
   "devDependencies": {
     "bun-types": "latest",
